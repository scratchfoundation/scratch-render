--- conflicted
+++ resolved
@@ -39,20 +39,11 @@
     "lodash.defaultsdeep": "4.6.0",
     "raw-loader": "^0.5.1",
     "scratch-render-fonts": "git+https://github.com/LLK/scratch-render-fonts.git",
-<<<<<<< HEAD
-    "tap": "10.1.1",
-    "travis-after-all": "1.4.4",
-    "twgl.js": "2.8.2",
-    "webpack": "2.2.1",
-    "webpack-dev-server": "2.4.1",
-    "xhr": "2.3.3"
-=======
     "tap": "^10.3.0",
     "travis-after-all": "^1.4.4",
     "twgl.js": "3.2.0",
     "webpack": "^2.2.1",
-    "webpack-dev-server": "^1.16.3",
+    "webpack-dev-server": "^2.4.1",
     "xhr": "2.4.0"
->>>>>>> 9b59601b
   }
 }