const twgl = require('twgl.js');

const Rectangle = require('./Rectangle');
<<<<<<< HEAD
=======
const RenderConstants = require('./RenderConstants');
>>>>>>> 1f0cd4b6
const ShaderManager = require('./ShaderManager');
const Skin = require('./Skin');

class Drawable {
    /**
     * Abstract base class for objects which can be drawn by the renderer.
     * TODO: double-buffer all rendering state (position, skin, effects, etc.)
     * @param {!int} id - This Drawable's unique ID.
     * @constructor
     */
    constructor (id) {
        /** @type {!int} */
        this._id = id;

        /**
         * The uniforms to be used by the vertex and pixel shaders.
         * Some of these are used by other parts of the renderer as well.
         * @type {Object.<string,*>}
         * @private
         */
        this._uniforms = {
            /**
             * The model matrix, to concat with projection at draw time.
             * @type {module:twgl/m4.Mat4}
             */
            u_modelMatrix: twgl.m4.identity(),

            /**
             * The color to use in the silhouette draw mode.
             * @type {number[]}
             */
            u_silhouetteColor: Drawable.color4fFromID(this._id)
        };

        // Effect values are uniforms too
        const numEffects = ShaderManager.EFFECTS.length;
        for (let index = 0; index < numEffects; ++index) {
            const effectName = ShaderManager.EFFECTS[index];
            const converter = ShaderManager.EFFECT_INFO[effectName].converter;
            this._uniforms[`u_${effectName}`] = converter(0);
        }

        this._position = twgl.v3.create(0, 0);
        this._scale = twgl.v3.create(100, 100);
        this._direction = 90;
        this._transformDirty = true;
        this._visible = true;
        this._effectBits = 0;

        // TODO: move convex hull functionality, maybe bounds functionality overall, to Skin classes
        this._convexHullPoints = null;
        this._convexHullDirty = true;
<<<<<<< HEAD
    }

    /**
     * Dispose of this object. Do not use it after calling this method.
     */
    dispose () {
        if (this._id >= 0) {
            delete Drawable[this._id];
            this._id = Drawable.NONE;
        }
=======

        this._skinWasAltered = this._skinWasAltered.bind(this);
    }

    /**
     * Dispose of this Drawable. Do not use it after calling this method.
     */
    dispose () {
        // Use the setter: disconnect events
        this.skin = null;
>>>>>>> 1f0cd4b6
    }

    /**
     * Mark this Drawable's transform as dirty.
     * It will be recalculated next time it's needed.
     */
    setTransformDirty () {
        this._transformDirty = true;
    }

    /**
     * @returns {number} The ID for this Drawable.
     */
    get id () {
        return this._id;
    }

    /**
<<<<<<< HEAD
=======
     * @returns {Skin} the current skin for this Drawable.
     */
    get skin () {
        return this._skin;
    }

    /**
     * @param {Skin} newSkin - A new Skin for this Drawable.
     */
    set skin (newSkin) {
        if (this._skin !== newSkin) {
            if (this._skin) {
                this._skin.removeListener(Skin.Events.WasAltered, this._skinWasAltered);
            }
            this._skin = newSkin;
            if (this._skin) {
                this._skin.addListener(Skin.Events.WasAltered, this._skinWasAltered);
            }
            this._skinWasAltered();
        }
    }

    /**
     * @returns {[number,number]} the current scaling percentages applied to this Drawable. [100,100] is normal size.
     */
    get scale () {
        return [this._scale[0], this._scale[1]];
    }

    /**
>>>>>>> 1f0cd4b6
     * @returns {int} A bitmask identifying which effects are currently in use.
     */
    getEnabledEffects () {
        return this._effectBits;
    }

    /**
     * @returns {object.<string, *>} the shader uniforms to be used when rendering this Drawable.
     */
    getUniforms () {
        if (this._transformDirty) {
            this._calculateTransform();
        }
        return this._uniforms;
    }

    /**
     * @returns {boolean} whether this Drawable is visible.
     */
    getVisible () {
        return this._visible;
    }

    /**
     * Prepare this object to draw: update uniforms, textures, etc.
     */
    prepareToDraw () {
    }

    /**
     * Update the position, direction, scale, or effect properties of this Drawable.
     * @param {object.<string,*>} properties The new property values to set.
     */
    updateProperties (properties) {
        let dirty = false;
        if ('position' in properties && (
            this._position[0] !== properties.position[0] ||
            this._position[1] !== properties.position[1])) {
            this._position[0] = properties.position[0];
            this._position[1] = properties.position[1];
            dirty = true;
        }
        if ('direction' in properties && this._direction !== properties.direction) {
            this._direction = properties.direction;
            dirty = true;
        }
        if ('scale' in properties && (
            this._scale[0] !== properties.scale[0] ||
            this._scale[1] !== properties.scale[1])) {
            this._scale[0] = properties.scale[0];
            this._scale[1] = properties.scale[1];
            dirty = true;
        }
        if ('visible' in properties) {
            this._visible = properties.visible;
            this.setConvexHullDirty();
        }
        if (dirty) {
            this.setTransformDirty();
        }
        const numEffects = ShaderManager.EFFECTS.length;
        for (let index = 0; index < numEffects; ++index) {
            const effectName = ShaderManager.EFFECTS[index];
            if (effectName in properties) {
                const rawValue = properties[effectName];
                const effectInfo = ShaderManager.EFFECT_INFO[effectName];
                if (rawValue) {
                    this._effectBits |= effectInfo.mask;
                } else {
                    this._effectBits &= ~effectInfo.mask;
                }
                const converter = effectInfo.converter;
                this._uniforms[`u_${effectName}`] = converter(rawValue);
                if (effectInfo.shapeChanges) {
                    this.setConvexHullDirty();
                }
            }
        }
    }

    /**
     * Calculate the transform to use when rendering this Drawable.
     * @private
     */
    _calculateTransform () {
        const modelMatrix = this._uniforms.u_modelMatrix;

        twgl.m4.identity(modelMatrix);
        twgl.m4.translate(modelMatrix, this._position, modelMatrix);

        const rotation = (270 - this._direction) * Math.PI / 180;
        twgl.m4.rotateZ(modelMatrix, rotation, modelMatrix);

        // Adjust rotation center relative to the skin.
        const rotationAdjusted = twgl.v3.subtract(this.skin.rotationCenter, twgl.v3.divScalar(this.skin.size, 2));
        rotationAdjusted[1] *= -1; // Y flipped to Scratch coordinate.
        rotationAdjusted[2] = 0; // Z coordinate is 0.

        twgl.m4.translate(modelMatrix, rotationAdjusted, modelMatrix);

        const scaledSize = twgl.v3.divScalar(twgl.v3.multiply(this.skin.size, this._scale), 100);
        scaledSize[2] = 0; // was NaN because the vectors have only 2 components.
        twgl.m4.scale(modelMatrix, scaledSize, modelMatrix);

        this._transformDirty = false;
    }

    /**
     * Whether the Drawable needs convex hull points provided by the renderer.
     * @return {boolean} True when no convex hull known, or it's dirty.
     */
    needsConvexHullPoints () {
        return !this._convexHullPoints || this._convexHullDirty;
    }

    /**
     * Set the convex hull to be dirty.
     * Do this whenever the Drawable's shape has possibly changed.
     */
    setConvexHullDirty () {
        this._convexHullDirty = true;
    }

    /**
     * Set the convex hull points for the Drawable.
     * @param {Array.<Array.<number>>} points Convex hull points, as [[x, y], ...]
     */
    setConvexHullPoints (points) {
        this._convexHullPoints = points;
        this._convexHullDirty = false;
    }

    /**
     * Get the precise bounds for a Drawable.
     * This function applies the transform matrix to the known convex hull,
     * and then finds the minimum box along the axes.
     * Before calling this, ensure the renderer has updated convex hull points.
     * @return {!Rectangle} Bounds for a tight box around the Drawable.
     */
    getBounds () {
        if (this.needsConvexHullPoints()) {
            throw new Error('Needs updated convex hull points before bounds calculation.');
        }
        if (this._transformDirty) {
            this._calculateTransform();
        }
        // First, transform all the convex hull points by the current Drawable's
        // transform. This allows us to skip recalculating the convex hull
        // for many Drawable updates, including translation, rotation, scaling.
        const projection = twgl.m4.ortho(-1, 1, -1, 1, -1, 1);
        const skinSize = this.skin.size;
        const tm = twgl.m4.multiply(this._uniforms.u_modelMatrix, projection);
        const transformedHullPoints = [];
        for (let i = 0; i < this._convexHullPoints.length; i++) {
            const point = this._convexHullPoints[i];
            const glPoint = twgl.v3.create(
                0.5 + (-point[0] / skinSize[0]),
                0.5 + (-point[1] / skinSize[1]),
                0
            );
            twgl.m4.transformPoint(tm, glPoint, glPoint);
            transformedHullPoints.push(glPoint);
        }
        // Search through transformed points to generate box on axes.
        const bounds = new Rectangle();
        bounds.initFromPointsAABB(transformedHullPoints);
        return bounds;
    }

    /**
     * Get the rough axis-aligned bounding box for the Drawable.
     * Calculated by transforming the skin's bounds.
     * Note that this is less precise than the box returned by `getBounds`,
     * which is tightly snapped to account for a Drawable's transparent regions.
     * `getAABB` returns a much less accurate bounding box, but will be much
     * faster to calculate so may be desired for quick checks/optimizations.
     * @return {!Rectangle} Rough axis-aligned bounding box for Drawable.
     */
    getAABB () {
        if (this._transformDirty) {
            this._calculateTransform();
        }
        const tm = this._uniforms.u_modelMatrix;
        const bounds = new Rectangle();
        bounds.initFromPointsAABB([
            twgl.m4.transformPoint(tm, [-0.5, -0.5, 0]),
            twgl.m4.transformPoint(tm, [0.5, -0.5, 0]),
            twgl.m4.transformPoint(tm, [-0.5, 0.5, 0]),
            twgl.m4.transformPoint(tm, [0.5, 0.5, 0])
        ]);
        return bounds;
    }

    /**
     * Return the best Drawable bounds possible without performing graphics queries.
     * I.e., returns the tight bounding box when the convex hull points are already
     * known, but otherwise return the rough AABB of the Drawable.
     * @return {!Rectangle} Bounds for the Drawable.
     */
    getFastBounds () {
        if (!this.needsConvexHullPoints()) {
            return this.getBounds();
        }
        return this.getAABB();
    }

    /**
<<<<<<< HEAD
     * An invalid Drawable ID which can be used to signify absence, etc.
     * @type {int}
     */
    static get NONE () {
        return -1;
    }

    /**
     * Fetch a Drawable by its ID number.
     * @param {int} drawableID The ID of the Drawable to fetch.
     * @returns {?Drawable} The specified Drawable if found, otherwise null.
     */
    static getDrawableByID (drawableID) {
        return Drawable._allDrawables[drawableID];
=======
     * Respond to an internal change in the current Skin.
     * @private
     */
    _skinWasAltered () {
        this.setConvexHullDirty();
        this.setTransformDirty();
>>>>>>> 1f0cd4b6
    }

    /**
     * Calculate a color to represent the given ID number. At least one component of
     * the resulting color will be non-zero if the ID is not RenderConstants.ID_NONE.
     * @param {int} id The ID to convert.
     * @returns {number[]} An array of [r,g,b,a], each component in the range [0,1].
     */
    static color4fFromID (id) {
        id -= RenderConstants.ID_NONE;
        const r = ((id >> 0) & 255) / 255.0;
        const g = ((id >> 8) & 255) / 255.0;
        const b = ((id >> 16) & 255) / 255.0;
        return [r, g, b, 1.0];
    }

    /**
     * Calculate the ID number represented by the given color. If all components of
     * the color are zero, the result will be RenderConstants.ID_NONE; otherwise the result
     * will be a valid ID.
     * @param {int} r The red value of the color, in the range [0,255].
     * @param {int} g The green value of the color, in the range [0,255].
     * @param {int} b The blue value of the color, in the range [0,255].
     * @returns {int} The ID represented by that color.
     */
    static color3bToID (r, g, b) {
        let id;
        id = (r & 255) << 0;
        id |= (g & 255) << 8;
        id |= (b & 255) << 16;
        return id + RenderConstants.ID_NONE;
    }
}

<<<<<<< HEAD
/**
 * The ID to be assigned next time the Drawable constructor is called.
 * @type {number}
 * @private
 */
Drawable._nextDrawable = 0;

/**
 * All current Drawables, by ID.
 * @type {Object.<int, Drawable>}
 * @private
 */
Drawable._allDrawables = {};

=======
>>>>>>> 1f0cd4b6
module.exports = Drawable;<|MERGE_RESOLUTION|>--- conflicted
+++ resolved
@@ -1,16 +1,14 @@
 const twgl = require('twgl.js');
 
 const Rectangle = require('./Rectangle');
-<<<<<<< HEAD
-=======
 const RenderConstants = require('./RenderConstants');
->>>>>>> 1f0cd4b6
 const ShaderManager = require('./ShaderManager');
 const Skin = require('./Skin');
 
+
 class Drawable {
     /**
-     * Abstract base class for objects which can be drawn by the renderer.
+     * An object which can be drawn by the renderer.
      * TODO: double-buffer all rendering state (position, skin, effects, etc.)
      * @param {!int} id - This Drawable's unique ID.
      * @constructor
@@ -57,18 +55,6 @@
         // TODO: move convex hull functionality, maybe bounds functionality overall, to Skin classes
         this._convexHullPoints = null;
         this._convexHullDirty = true;
-<<<<<<< HEAD
-    }
-
-    /**
-     * Dispose of this object. Do not use it after calling this method.
-     */
-    dispose () {
-        if (this._id >= 0) {
-            delete Drawable[this._id];
-            this._id = Drawable.NONE;
-        }
-=======
 
         this._skinWasAltered = this._skinWasAltered.bind(this);
     }
@@ -79,7 +65,6 @@
     dispose () {
         // Use the setter: disconnect events
         this.skin = null;
->>>>>>> 1f0cd4b6
     }
 
     /**
@@ -98,8 +83,6 @@
     }
 
     /**
-<<<<<<< HEAD
-=======
      * @returns {Skin} the current skin for this Drawable.
      */
     get skin () {
@@ -130,7 +113,6 @@
     }
 
     /**
->>>>>>> 1f0cd4b6
      * @returns {int} A bitmask identifying which effects are currently in use.
      */
     getEnabledEffects () {
@@ -152,12 +134,6 @@
      */
     getVisible () {
         return this._visible;
-    }
-
-    /**
-     * Prepare this object to draw: update uniforms, textures, etc.
-     */
-    prepareToDraw () {
     }
 
     /**
@@ -338,29 +314,12 @@
     }
 
     /**
-<<<<<<< HEAD
-     * An invalid Drawable ID which can be used to signify absence, etc.
-     * @type {int}
-     */
-    static get NONE () {
-        return -1;
-    }
-
-    /**
-     * Fetch a Drawable by its ID number.
-     * @param {int} drawableID The ID of the Drawable to fetch.
-     * @returns {?Drawable} The specified Drawable if found, otherwise null.
-     */
-    static getDrawableByID (drawableID) {
-        return Drawable._allDrawables[drawableID];
-=======
      * Respond to an internal change in the current Skin.
      * @private
      */
     _skinWasAltered () {
         this.setConvexHullDirty();
         this.setTransformDirty();
->>>>>>> 1f0cd4b6
     }
 
     /**
@@ -395,21 +354,4 @@
     }
 }
 
-<<<<<<< HEAD
-/**
- * The ID to be assigned next time the Drawable constructor is called.
- * @type {number}
- * @private
- */
-Drawable._nextDrawable = 0;
-
-/**
- * All current Drawables, by ID.
- * @type {Object.<int, Drawable>}
- * @private
- */
-Drawable._allDrawables = {};
-
-=======
->>>>>>> 1f0cd4b6
 module.exports = Drawable;