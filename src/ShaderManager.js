const twgl = require('twgl.js');


class ShaderManager {
    /**
     * @param {WebGLRenderingContext} gl WebGL rendering context to create shaders for
     * @constructor
     */
    constructor (gl) {
        this._gl = gl;

        /**
         * The cache of all shaders compiled so far, filled on demand.
         * @type {Object<ShaderManager.DRAW_MODE, Array<ProgramInfo>>}
         * @private
         */
        this._shaderCache = {};
        for (const modeName in ShaderManager.DRAW_MODE) {
            if (Object.prototype.hasOwnProperty.call(ShaderManager.DRAW_MODE, modeName)) {
                this._shaderCache[modeName] = [];
            }
        }
    }

    /**
     * Fetch the shader for a particular set of active effects.
     * Build the shader if necessary.
     * @param {ShaderManager.DRAW_MODE} drawMode Draw normally, silhouette, etc.
     * @param {int} effectBits Bitmask representing the enabled effects.
     * @returns {ProgramInfo} The shader's program info.
     */
    getShader (drawMode, effectBits) {
        const cache = this._shaderCache[drawMode];
        if (drawMode === ShaderManager.DRAW_MODE.silhouette) {
            // Silhouette mode isn't affected by these effects.
            effectBits &= ~(ShaderManager.EFFECT_INFO.color.mask | ShaderManager.EFFECT_INFO.brightness.mask);
        }
        let shader = cache[effectBits];
        if (!shader) {
            shader = cache[effectBits] = this._buildShader(drawMode, effectBits);
        }
        return shader;
    }

    /**
     * Build the shader for a particular set of active effects.
     * @param {ShaderManager.DRAW_MODE} drawMode Draw normally, silhouette, etc.
     * @param {int} effectBits Bitmask representing the enabled effects.
     * @returns {ProgramInfo} The new shader's program info.
     * @private
     */
    _buildShader (drawMode, effectBits) {
        const numEffects = ShaderManager.EFFECTS.length;

        const defines = [
            `#define DRAW_MODE_${drawMode}`
        ];
        for (let index = 0; index < numEffects; ++index) {
            if ((effectBits & (1 << index)) !== 0) {
                defines.push(`#define ENABLE_${ShaderManager.EFFECTS[index]}`);
            }
        }

        const definesText = `${defines.join('\n')}\n`;

        /* eslint-disable global-require */
        const vsFullText = definesText + require('raw-loader!./shaders/sprite.vert');
        const fsFullText = definesText + require('raw-loader!./shaders/sprite.frag');
        /* eslint-enable global-require */

        return twgl.createProgramInfo(this._gl, [vsFullText, fsFullText]);
    }
}

/**
 * @typedef {object} ShaderManager.Effect
 * @prop {int} mask - The bit in 'effectBits' representing the effect.
 * @prop {function} converter - A conversion function which takes a Scratch value (generally in the range
 *   0..100 or -100..100) and maps it to a value useful to the shader. This
 *   mapping may not be reversible.
 * @prop {boolean} shapeChanges - Whether the effect could change the drawn shape.
 */

/**
 * Mapping of each effect name to info about that effect.
 * @enum {ShaderManager.Effect}
 */
ShaderManager.EFFECT_INFO = {
    /** Color effect */
    color: {
        uniformName: 'u_color',
        mask: 1 << 0,
        converter: x => (x / 200) % 1,
        shapeChanges: false
    },
    /** Fisheye effect */
    fisheye: {
        uniformName: 'u_fisheye',
        mask: 1 << 1,
        converter: x => Math.max(0, (x + 100) / 100),
        shapeChanges: true
    },
    /** Whirl effect */
    whirl: {
        uniformName: 'u_whirl',
        mask: 1 << 2,
        converter: x => -x * Math.PI / 180,
        shapeChanges: true
    },
    /** Pixelate effect */
    pixelate: {
        uniformName: 'u_pixelate',
        mask: 1 << 3,
        converter: x => Math.abs(x) / 10,
        shapeChanges: true
    },
    /** Mosaic effect */
    mosaic: {
        uniformName: 'u_mosaic',
        mask: 1 << 4,
        converter: x => {
            x = Math.round((Math.abs(x) + 10) / 10);
            /** @todo cap by Math.min(srcWidth, srcHeight) */
            return Math.max(1, Math.min(x, 512));
        },
        shapeChanges: true
    },
    /** Brightness effect */
    brightness: {
        uniformName: 'u_brightness',
        mask: 1 << 5,
        converter: x => Math.max(-100, Math.min(x, 100)) / 100,
        shapeChanges: false
    },
    /** Ghost effect */
    ghost: {
        uniformName: 'u_ghost',
        mask: 1 << 6,
        converter: x => 1 - (Math.max(0, Math.min(x, 100)) / 100),
        shapeChanges: false
    }
};

/**
 * The name of each supported effect.
 * @type {Array}
 */
ShaderManager.EFFECTS = Object.keys(ShaderManager.EFFECT_INFO);

/**
 * The available draw modes.
 * @readonly
 * @enum {string}
 */
ShaderManager.DRAW_MODE = {
    /**
     * Draw normally. Its output will use premultiplied alpha.
     */
    default: 'default',

    /**
     * Draw with non-premultiplied alpha. Useful for reading pixels from GL into an ImageData object.
     */
    straightAlpha: 'straightAlpha',

    /**
     * Draw a silhouette using a solid color.
     */
    silhouette: 'silhouette',

    /**
     * Draw only the parts of the drawable which match a particular color.
     */
    colorMask: 'colorMask',

    /**
     * Draw a line with caps.
     */
    line: 'line',

    /**
     * Draw the background in a certain color. Must sometimes be used instead of gl.clear.
     */
<<<<<<< HEAD
    background: 'background'
=======
    lineSample: 'lineSample',

    mystery: 'mystery'
>>>>>>> 238228e6
};

module.exports = ShaderManager;<|MERGE_RESOLUTION|>--- conflicted
+++ resolved
@@ -181,13 +181,9 @@
     /**
      * Draw the background in a certain color. Must sometimes be used instead of gl.clear.
      */
-<<<<<<< HEAD
-    background: 'background'
-=======
-    lineSample: 'lineSample',
+    background: 'background',
 
     mystery: 'mystery'
->>>>>>> 238228e6
 };
 
 module.exports = ShaderManager;